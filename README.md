# lightshifts

Calculate dynamical scalar, vector and tensor light shifts for atomic states
in the presence of hyperfine coupling.

The module ```lightshifts.lightshift_solver``` solves for the scalar, 
vector and tensor light shifts induced by atomic dipole transitions.

State energies, hyperfine coupling coefficients and atomic transition properties
are provided in the form of json files.


## Installation

Install the module using

```bash
pip install git+https://gitlab.physik.uni-muenchen.de/Luis.Riegger/lightshifts.git
```

## Usage of ```lightshifts.lightshift_solver```

This is a basic example to calculate the scalar dynamic light shift induced in the groundstate of ytterbium-173 by 100 W/cm^2 light with a  wavelength 670 nm using the example state file [```examples/atom_yb173.json```](examples/atom_yb173.json) and transition file [```examples/transitions_1S0.json```](examples/transitions_1S0.json).

```python
# Import the module using 
import lightshifts.lightshift_solver as ls_solver

# Load the atomic state properties file and the transitions file
ls = ls_solver('examples/atom_yb173.json', 'examples/transitions_1S0.json')

# Calculate the scalar lightshift in Hz
ls.scalar_lightshift(lam=670e-9, laser_intensity=100)
# Out[]: -960.039953941305
```

The total dynamic light shift, including scalar, vector and tensor light shifts, can also be obtained -- here, for a magnetic sublevel $`m_F=-5/2`$ and $`\sigma^+`$ polarized light ($`q=1`$):

```python
# Calculate the total lightshift in Hz
ls.total_lightshift(lam=670e-9, q=1, mFi=-5/2, laser_intensity=100)
# Out[]: -960.038498669505

# or a list holding the scalar, vector and tensor light shift separately
ls.lightshifts(lam=670e-9, q=1, mFi=-5/2, laser_intensity=100)
# Out[]: (-960.039953992523, 0.000817922762313870, 0.000637400256046666)
```

For an example of more advanced module usage, see [```examples/example_lightshifts_yb173.ipynb```](examples/example_lightshifts_yb173.ipynb).

## The state and transition files

State energies, hyperfine coupling coefficients and transition properties for an atom 
are provided in the form of two json files:

-   `atom.json` is a database of (at least) all the states connected by the atomic transitions that induce the dynamic light shift and which are given in the second file. It also includes the `name` of the atom and its nuclear spin `I`. The states are specified and sorted using an electon shell configuration string (e.g. `6s6p`) and the LS coupling name of the state (e.g. `3P1`). From the LS coupling name, the tool infers the relevant quantum number `J` for the given state. If only the quantum number J is known for the state, you can give it an arbitrary name and specify `J` as a property of the state (see [```examples/atom_yb173.json```](examples/atom_yb173.json)). The `frequency` in Hz of all the states must be provided relative to the ground state or *one* reference state). 
   
    Optionally, you can give the hyperfine coupling coefficients A (`hyper_A`) and B (`hyper_B`) in Hz, such that the vector and tensor shifts around these states can be calculated.

    For example:

    ```json
    {
        "name": "yb173",
        "I": 2.5,
        "states": {
            "6s6s": {
                "1S0": {
                    "frequency": 0,
                    "hyper_A": 0,
                    "hyper_B": 0
                }
            },
            "6s6p": {
                "3P0": {
                    "frequency": 518294362279306.1,
                    "_ref_frequency": "NIST",
                    "hyper_A": 0,
                    "hyper_B": 0
                },
                "3P1": {
                    "frequency": 539386800288320.6,
                    "_ref_frequency": "NIST",
                    "hyper_A": -1094328000.0,
                    "hyper_B": -826635000.0,
                    "_ref_hyper": "Pandey et al., PRA 80, 022518 (2009)"
                }
            }
        }
    }
    ```

-   `transitions-stateX.json` lists all the relevant transitions from **one** starting (initial) state `state_i`, that we want to calculate the light shifts for. It should include the transitions most relevant for the wavelength range to be probed, meaning transitions to final states `state_f` with a wavelength near that range and the broader the transition the more important. As the transition strength, specify the decay rate `Gamma` from `state_f` to `state_i` (Einstein A coefficient). For a closed transition, this would be the inverse lifetime of `state_f` or $`\Gamma = 2\pi\gamma`$ with $`\gamma`$ the natural linewidth.

    For example:

    ```json
    [
        {
            "state_i": [
                "6s6s",
                "1S0"
            ],
            "state_f": [
                "6s6p",
                "1P1"
            ],
            "Gamma": 183016105.4172767,
            "_ref_Gamma": "Blagoev-1994"
        },
        {
            "state_i": [
                "6s6s",
                "1S0"
            ],
            "state_f": [
                "6s6p",
                "3P1"
            ],
            "Gamma": 1154601.0853250204,
            "_ref_Gamma": "Blagoev-1994"
        }
    ]
    ````

<<<<<<< HEAD
An example for how the state and transition files were generated for ytterbium-173 can be found in [```examples/example_transition_collection_yb173.ipynb```](examples/example_transition_collection_yb173.ipynb).
=======
## Estimate branching ratios

The reduced dipole matrix element can be calculated from a measured transition rate between two LS coupling states. However, sometimes only the lifetime of a state is known experimentally and not the branching ratios into energetically lower lying states. 
The method  ```lightshift_solver```  of the class ```lightshifts.auxiliary.atom``` can help by estimating the ratio of dipole matrix elements between a selection of states, using the parity selection rule for the electron configuration and angular momentum selection.

First, import a dictionary of atomic states and their energies (same as the atomic states file above).

```python
from lightshifts.auxiliary import atom
yb = atom.from_json('atom_yb173.json')
```

Then, calculate all branching ratios of an initial state state_i into all energetically lower lying states in the imported state library:

```python
state_i = ('6s5d','3D1')
yb.branching_ratios_LS_dict(state_i, verbose=True)

# Out[]:
#    branching ratio into  ('6s6p', '3P0') = 0.6387527684341578
#    branching ratio into  ('6s6p', '3P1') = 0.3519121426242965
#    branching ratio into  ('6s6p', '3P2') = 0.009335088941545725
#
#    {('6s6s', '1S0'): 0.0,
#     ('6s6p', '3P0'): 0.6387527684341578,
#     ('6s6p', '3P1'): 0.3519121426242965,
#     ('6s6p', '3P2'): 0.009335088941545725}
```

or, calculate the branching into one single final state only: 

```python
state_i = ('6s5d','3D1')
state_f = ('6s6p','3P0')
yb.branching_ratio_LS(state_i, state_f)

# Out[]: 0.6387527684341578
```
>>>>>>> 8f077830
<|MERGE_RESOLUTION|>--- conflicted
+++ resolved
@@ -123,9 +123,6 @@
     ]
     ````
 
-<<<<<<< HEAD
-An example for how the state and transition files were generated for ytterbium-173 can be found in [```examples/example_transition_collection_yb173.ipynb```](examples/example_transition_collection_yb173.ipynb).
-=======
 ## Estimate branching ratios
 
 The reduced dipole matrix element can be calculated from a measured transition rate between two LS coupling states. However, sometimes only the lifetime of a state is known experimentally and not the branching ratios into energetically lower lying states. 
@@ -163,5 +160,4 @@
 yb.branching_ratio_LS(state_i, state_f)
 
 # Out[]: 0.6387527684341578
-```
->>>>>>> 8f077830
+```